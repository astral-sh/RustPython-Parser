// See also: file:///usr/share/doc/python/html/reference/grammar.html?highlight=grammar
// See also: https://github.com/antlr/grammars-v4/blob/master/python3/Python3.g4
// See also: file:///usr/share/doc/python/html/reference/compound_stmts.html#function-definitions
// See also: https://greentreesnakes.readthedocs.io/en/latest/nodes.html#keyword

use crate::{
    ast::{self as ast, Ranged, bigint::BigInt},
    lexer::{LexicalError, LexicalErrorType},
    function::{ArgumentList, parse_args, validate_pos_params, validate_arguments},
    context::set_context,
    string::parse_strings,
    token::{self, StringKind},
    text_size::TextSize, parser::optional_range
};

grammar;

// This is a hack to reduce the amount of lalrpop tables generated:
// For each public entry point, a full parse table is generated.
// By having only a single pub function, we reduce this to one.
pub Top: ast::Mod = {
    <start:@L> StartModule <body:Program> <end:@R> => ast::ModModule { body, type_ignores: vec![], range: optional_range(start, end) }.into(),
    <start:@L> StartInteractive <body:Program> <end:@R> => ast::ModInteractive { body, range: optional_range(start, end) }.into(),
    <start:@L> StartExpression <body:TestList> ("\n")* <end:@R> => ast::ModExpression { body: Box::new(body), range: optional_range(start, end) }.into()
};

Program: ast::Suite = {
    => vec![],
    // Compound statements
    <mut statements:Program> <next:CompoundStatement> => {
        statements.push(next);
        statements
    },

    // Small statements
    <mut statements:Program> <small:(<SmallStatement> ";")*> <last:SmallStatement> ";"? "\n" => {
        statements.extend(small);
        statements.push(last);
        statements
    },

    // Empty lines
    <s:Program> "\n" => s,
};

Suite: ast::Suite = {
    <mut statements:(<SmallStatement> ";")*> <last:SmallStatement> ";"? "\n" => {
        statements.push(last);
        statements
    },
    "\n" Indent <s:Statements> Dedent => s,
};


// One or more statements
Statements: Vec<ast::Stmt> = {
    // First simple statement
    <mut head:(<SmallStatement> ";")*> <last:SmallStatement> ";"? "\n" => {
        head.push(last);
        head
    },

    // The first compound statement
    <s:CompoundStatement> => vec![s],

    // Any subsequent compound statements
    <mut statements:Statements> <next:CompoundStatement> => {
        statements.push(next);
        statements
    },

    // Any subsequent small statements
    <mut statements:Statements> <small:(<SmallStatement> ";")*> <last:SmallStatement> ";"? "\n" => {
        statements.extend(small);
        statements.push(last);
        statements
    },
};

SmallStatement: ast::Stmt = {
    ExpressionStatement,
    PassStatement,
    DelStatement,
    FlowStatement,
    ImportStatement,
    GlobalStatement,
    NonlocalStatement,
    AssertStatement,
    TypeAliasStatement,
};

PassStatement: ast::Stmt = {
    <location:@L> "pass" <end_location:@R> => {
        ast::Stmt::Pass(ast::StmtPass { range: (location..end_location).into() })
    },
};

DelStatement: ast::Stmt = {
    <location:@L> "del" <targets:ExpressionList2> <end_location:@R> => {
        ast::Stmt::Delete(
            ast::StmtDelete { targets: targets.into_iter().map(|expr| set_context(expr, ast::ExprContext::Del)).collect(), range: (location..end_location).into()  }
        )
    },
};

ExpressionStatement: ast::Stmt = {
    <location:@L> <expression:TestOrStarExprList> <suffix:AssignSuffix*> <end_location:@R> => {
        // Just an expression, no assignment:
        if suffix.is_empty() {
            ast::Stmt::Expr(
                ast::StmtExpr { value: Box::new(expression), range: (location..end_location).into() }
            )
        } else {
            let mut targets = vec![set_context(expression, ast::ExprContext::Store)];
            let mut values = suffix;

            let value = Box::new(values.pop().unwrap());

            for target in values {
                targets.push(set_context(target, ast::ExprContext::Store));
            }

            ast::Stmt::Assign(
                ast::StmtAssign { targets, value, type_comment: None, range: (location..end_location).into() }
            )
        }
    },
    <location:@L> <target:TestOrStarExprList> <op:AugAssign> <rhs:TestListOrYieldExpr> <end_location:@R> => {
        ast::Stmt::AugAssign(
            ast::StmtAugAssign {
                target: Box::new(set_context(target, ast::ExprContext::Store)),
                op,
                value: Box::new(rhs),
                range: (location..end_location).into()
            },
        )
    },
    <location:@L> <target:Test<"all">> ":" <annotation:Test<"all">> <rhs:AssignSuffix?> <end_location:@R> => {
        let simple = target.is_name_expr();
        ast::Stmt::AnnAssign(
            ast::StmtAnnAssign {
                target: Box::new(set_context(target, ast::ExprContext::Store)),
                annotation: Box::new(annotation),
                value: rhs.map(Box::new),
                simple,
                range: (location..end_location).into()
            },
        )
    },
};

AssignSuffix: ast::Expr = {
    "=" <e:TestListOrYieldExpr> => e
};

TestListOrYieldExpr: ast::Expr = {
    TestList,
    YieldExpr
}

#[inline]
TestOrStarExprList: ast::Expr = {
    // as far as I can tell, these were the same
    TestList
};

TestOrStarExpr: ast::Expr = {
    Test<"all">,
    StarExpr,
};

NamedOrStarExpr: ast::Expr = {
    NamedExpression,
    StarExpr,
};

TestOrStarNamedExpr: ast::Expr = {
    NamedExpressionTest,
    StarExpr,
};

AugAssign: ast::Operator = {
    "+=" => ast::Operator::Add,
    "-=" => ast::Operator::Sub,
    "*=" => ast::Operator::Mult,
    "@=" => ast::Operator::MatMult,
    "/=" => ast::Operator::Div,
    "%=" => ast::Operator::Mod,
    "&=" => ast::Operator::BitAnd,
    "|=" => ast::Operator::BitOr,
    "^=" => ast::Operator::BitXor,
    "<<=" => ast::Operator::LShift,
    ">>=" => ast::Operator::RShift,
    "**=" => ast::Operator::Pow,
    "//=" => ast::Operator::FloorDiv,
};

FlowStatement: ast::Stmt = {
    <location:@L> "break" <end_location:@R> => {

        ast::Stmt::Break(ast::StmtBreak { range: (location..end_location).into() })
    },
    <location:@L> "continue" <end_location:@R> => {
        ast::Stmt::Continue(ast::StmtContinue { range: (location..end_location).into() })
    },
    <location:@L> "return" <value:TestList?> <end_location:@R> => {
        ast::Stmt::Return(
            ast::StmtReturn { value: value.map(Box::new), range: (location..end_location).into() }
        )
    },
    <location:@L> <expression:YieldExpr> <end_location:@R> => {
        ast::Stmt::Expr(
            ast::StmtExpr { value: Box::new(expression), range: (location..end_location).into() }
        )
    },
    RaiseStatement,
};

RaiseStatement: ast::Stmt = {
    <location:@L> "raise" <end_location:@R> => {
        ast::Stmt::Raise(
            ast::StmtRaise { exc: None, cause: None, range: (location..end_location).into() }
        )
    },
    <location:@L> "raise" <t:Test<"all">> <c:("from" <Test<"all">>)?> <end_location:@R> => {
        ast::Stmt::Raise(
            ast::StmtRaise { exc: Some(Box::new(t)), cause: c.map(|x| Box::new(x)), range: (location..end_location).into() }
        )
    },
};

ImportStatement: ast::Stmt = {
    <location:@L> "import" <names: OneOrMore<ImportAsAlias<DottedName>>> <end_location:@R> => {
        ast::Stmt::Import(
            ast::StmtImport { names, range: (location..end_location).into() }
        )
    },
    <location:@L> "from" <source:ImportFromLocation> "import" <names: ImportAsNames> <end_location:@R> => {
        let (level, module) = source;
        ast::Stmt::ImportFrom(
            ast::StmtImportFrom {
                level,
                module,
                names,
                range: (location..end_location).into()
            },
        )
    },
};

ImportFromLocation: (Option<ast::Int>, Option<ast::Identifier>) = {
    <dots: ImportDots*> <name:DottedName> => {
        (Some(ast::Int::new(dots.iter().map(ast::Int::to_u32).sum())), Some(name))
    },
    <dots: ImportDots+> => {
        (Some(ast::Int::new(dots.iter().map(ast::Int::to_u32).sum())), None)
    },
};

ImportDots: ast::Int = {
    "..." => ast::Int::new(3),
    "." => ast::Int::new(1),
};

ImportAsNames: Vec<ast::Alias> = {
    <location:@L> <i:OneOrMore<ImportAsAlias<Identifier>>> <end_location:@R> => i,
    <location:@L> "(" <i:OneOrMore<ImportAsAlias<Identifier>>> ","? ")" <end_location:@R> => i,
    <location:@L> "*" <end_location:@R> => {
        // Star import all
        vec![ast::Alias { name: ast::Identifier::new("*"), asname: None, range: (location..end_location).into() }]
    },
};


#[inline]
ImportAsAlias<I>: ast::Alias = {
    <location:@L> <name:I> <a: ("as" <Identifier>)?> <end_location:@R> => ast::Alias { name, asname: a, range: (location..end_location).into() },
}

// A name like abc or abc.def.ghi
DottedName: ast::Identifier = {
    <n:name> => ast::Identifier::new(n),
    <n:name> <n2: ("." Identifier)+>  => {
        let mut r = n.to_string();
        for x in n2 {
            r.push('.');
            r.push_str(x.1.as_str());
        }
        ast::Identifier::new(r)
    },
};

GlobalStatement: ast::Stmt = {
    <location:@L> "global" <names:OneOrMore<Identifier>> <end_location:@R> => {
        ast::Stmt::Global(
            ast::StmtGlobal { names, range: (location..end_location).into() }
        )
    },
};

NonlocalStatement: ast::Stmt = {
    <location:@L> "nonlocal" <names:OneOrMore<Identifier>> <end_location:@R> => {
        ast::Stmt::Nonlocal(
            ast::StmtNonlocal { names, range: (location..end_location).into() }
        )
    },
};

AssertStatement: ast::Stmt = {
    <location:@L> "assert" <test:Test<"all">> <msg: ("," <Test<"all">>)?> <end_location:@R> => {
        ast::Stmt::Assert(
            ast::StmtAssert {
                test: Box::new(test),
                msg: msg.map(|e| Box::new(e)),
                range: (location..end_location).into()
            }
        )
    },
};

CompoundStatement: ast::Stmt = {
    MatchStatement,
    IfStatement,
    WhileStatement,
    ForStatement,
    TryStatement,
    WithStatement,
    FuncDef,
    ClassDef,
};

MatchStatement: ast::Stmt = {
    <location:@L> "match" <subject:TestOrStarNamedExpr> ":" "\n" Indent <cases:MatchCase+> Dedent => {
       let end_location = cases
            .last()
            .unwrap()
            .body
            .last()
            .unwrap()
            .end();
        ast::Stmt::Match(
            ast::StmtMatch {
                subject: Box::new(subject),
                cases,
                range: (location..end_location).into()
            }
        )
    },
    <location:@L> "match" <subject:TestOrStarNamedExpr> "," ":" "\n" Indent <cases:MatchCase+> Dedent => {
       let end_location = cases
            .last()
            .unwrap()
            .body
            .last()
            .unwrap()
            .end();
        ast::Stmt::Match(
            ast::StmtMatch {
                subject: Box::new(subject),
                cases,
                range: (location..end_location).into()
            }
        )
    },
    <location:@L> "match" <subjects:TwoOrMore<TestOrStarNamedExpr, ",">> ","? ":" "\n" Indent <cases:MatchCase+> Dedent => {
        let end_location = cases
            .last()
            .unwrap()
            .body
            .last()
            .unwrap()
            .end();
        ast::Stmt::Match(
            ast::StmtMatch {
                subject: Box::new(ast::Expr::Tuple(
                    ast::ExprTuple {
                        elts: subjects,
                        ctx: ast::ExprContext::Load,
                        range: (location..end_location).into()
                    },
                )),
                cases,
                range: (location..end_location).into()
            }
        )
    }
}

MatchCase: ast::MatchCase = {
    <start:@L> "case" <pattern:Patterns> <guard:(Guard)?> ":" <body:Suite> => {
        // SAFETY: `body` is never empty because it is non-optional and `Suite` matches one or more statements.
        let end = body.last().unwrap().end();
        ast::MatchCase {
            pattern,
            guard: guard.map(Box::new),
            body,
            range: optional_range(start, end)
        }
    },
}

Guard: ast::Expr = {
    "if" <guard:NamedExpressionTest> => {
        guard
    }
}

Patterns: ast::Pattern = {
    <location:@L> <pattern:Pattern> "," <end_location:@R> => ast::Pattern::MatchSequence(
        ast::PatternMatchSequence {
            patterns: vec![pattern],
            range: (location..end_location).into()
        },
    ),
    <location:@L> <patterns:TwoOrMore<Pattern, ",">> ","? <end_location:@R> => {
        ast::Pattern::MatchSequence(
            ast::PatternMatchSequence {
                patterns,
                range: (location..end_location).into()
            },
        )
    },
    <pattern:Pattern> => pattern
}

Pattern: ast::Pattern = {
    <pattern:AsPattern> => pattern,
    <pattern:OrPattern> => pattern,
}

AsPattern: ast::Pattern = {
    <location:@L> <pattern:OrPattern> "as" <name:Identifier> <end_location:@R> =>? {
        if name.as_str() == "_" {
            Err(LexicalError {
                error: LexicalErrorType::OtherError("cannot use '_' as a target".to_string()),
                location,
            })?
        } else {
            Ok(ast::Pattern::MatchAs(
                ast::PatternMatchAs {
                   pattern: Some(Box::new(pattern)),
                   name: Some(name),
                   range: (location..end_location).into()
                },
            ))
        }
    },
}

OrPattern: ast::Pattern = {
    <pattern:ClosedPattern> => pattern,
    <location:@L> <patterns:TwoOrMore<ClosedPattern, "|">> <end_location:@R> => {
        ast::Pattern::MatchOr(
            ast::PatternMatchOr { patterns, range: (location..end_location).into() }
        )
    }
}

ClosedPattern: ast::Pattern = {
    <node:LiteralPattern> => node,
    <node:CapturePattern> => node,
    <node:StarPattern> => node,
    <node:ValuePattern> => node,
    <node:SequencePattern> => node,
    <node:MappingPattern> => node,
    <node:ClassPattern> => node,
}

SequencePattern: ast::Pattern = {
    // A single-item tuple is a special case: it's a group pattern, _not_ a sequence pattern.
    <location:@L> "(" <pattern:Pattern> ")" <end_location:@R> => pattern,
    <location:@L> "(" ")" <end_location:@R> => ast::PatternMatchSequence {
        patterns: vec![],
        range: (location..end_location).into()
    }.into(),
    <location:@L> "(" <pattern:Pattern> "," ")" <end_location:@R> => {
            ast::PatternMatchSequence {
                patterns: vec![pattern],
                range: (location..end_location).into()
            }.into()
        },
    <location:@L> "(" <patterns:(<Pattern> ",")+> <last:Pattern> ","? ")" <end_location:@R> => {
        let mut patterns = patterns;
        patterns.push(last);
        ast::PatternMatchSequence {
            patterns,
            range: (location..end_location).into()
        }.into()
    },
    <location:@L> "[" <patterns:Comma<Pattern>> "]" <end_location:@R> => ast::PatternMatchSequence {
        patterns,
        range: (location..end_location).into()
    }.into(),
}

StarPattern: ast::Pattern = {
    <location:@L> "*" <name:Identifier> <end_location:@R> => ast::PatternMatchStar {
        name: if name.as_str() == "_" { None } else { Some(name) },
        range: (location..end_location).into()
    }.into(),
}

ConstantAtom: ast::Expr = {
    <location:@L> <value:Constant> <end_location:@R> => ast::Expr::Constant(
        ast::ExprConstant { value, kind: None, range: (location..end_location).into() }
    ),
}

ConstantExpr: ast::Expr = {
    ConstantAtom,
    <location:@L> "-" <operand:ConstantAtom> <end_location:@R> => ast::Expr::UnaryOp(
        ast::ExprUnaryOp {
            op: ast::UnaryOp::USub,
            operand: Box::new(operand),
            range: (location..end_location).into()
        }
    ),
}

AddOpExpr: ast::Expr = {
    <location:@L> <left:ConstantExpr> <op:AddOp> <right:ConstantAtom> <end_location:@R> => ast::Expr::BinOp(
        ast::ExprBinOp {
            left: Box::new(left),
            op,
            right: Box::new(right),
            range: (location..end_location).into()
        }
    ),
}

LiteralPattern: ast::Pattern = {
    <location:@L> "None" <end_location:@R> => ast::PatternMatchSingleton {
        value: ast::Constant::None,
        range: (location..end_location).into()
    }.into(),
    <location:@L> "True" <end_location:@R> => ast::PatternMatchSingleton {
        value: true.into(),
        range: (location..end_location).into()
    }.into(),
    <location:@L> "False" <end_location:@R> => ast::PatternMatchSingleton {
        value: false.into(),
        range: (location..end_location).into()
    }.into(),
    <location:@L> <value:ConstantExpr> <end_location:@R> => ast::PatternMatchValue {
        value: Box::new(value),
        range: (location..end_location).into()
    }.into(),
    <location:@L> <value:AddOpExpr> <end_location:@R> => ast::PatternMatchValue {
        value: Box::new(value),
        range: (location..end_location).into()
    }.into(),
    <location:@L> <s:(@L string @R)+> <end_location:@R> =>? Ok(ast::PatternMatchValue {
        value: Box::new(parse_strings(s)?),
        range: (location..end_location).into()
    }.into()),
}

CapturePattern: ast::Pattern = {
    <location:@L> <name:Identifier> <end_location:@R> => ast::PatternMatchAs {
        pattern: None,
        name: if name.as_str() == "_" { None } else { Some(name) },
        range: (location..end_location).into()
    }.into(),
}

MatchName: ast::Expr = {
    <location:@L> <name:Identifier> <end_location:@R> => ast::Expr::Name(
        ast::ExprName { id: name, ctx: ast::ExprContext::Load, range: (location..end_location).into() },
    ),
}

MatchNameOrAttr: ast::Expr = {
    <location:@L> <name:MatchName> "." <attr:Identifier> <end_location:@R> => ast::Expr::Attribute(
        ast::ExprAttribute {
            value: Box::new(name),
            attr,
            ctx: ast::ExprContext::Load,
            range: (location..end_location).into()
        },
    ),
    <location:@L> <e:MatchNameOrAttr> "." <attr:Identifier> <end_location:@R> => ast::Expr::Attribute(
        ast::ExprAttribute {
            value: Box::new(e),
            attr,
            ctx: ast::ExprContext::Load,
            range: (location..end_location).into()
        },
    )
}

ValuePattern: ast::Pattern = {
   <location:@L> <e:MatchNameOrAttr> <end_location:@R> => ast::PatternMatchValue {
       value: Box::new(e),
       range: (location..end_location).into()
   }.into(),
}

MappingKey: ast::Expr = {
    ConstantExpr,
    AddOpExpr,
    MatchNameOrAttr,
    <location:@L> "None" <end_location:@R> => ast::Expr::Constant(
        ast::ExprConstant {
            value: ast::Constant::None,
            kind: None,
            range: (location..end_location).into()
        },
    ),
    <location:@L> "True" <end_location:@R> => ast::Expr::Constant(
        ast::ExprConstant {
            value: true.into(),
            kind: None,
            range: (location..end_location).into()
        },
    ),
    <location:@L> "False" <end_location:@R> => ast::Expr::Constant(
        ast::ExprConstant {
            value: false.into(),
            kind: None,
            range: (location..end_location).into()
        },
    ),
    <location:@L> <s:(@L string @R)+> =>? Ok(parse_strings(s)?),
}

MatchMappingEntry: (ast::Expr, ast::Pattern) = {
    <k:MappingKey> ":" <v:Pattern> => (k, v),
};

MappingPattern: ast::Pattern = {
    <location:@L> "{" "}" <end_location:@R> => {
        return ast::PatternMatchMapping {
            keys: vec![],
            patterns: vec![],
            rest: None,
            range: (location..end_location).into()
        }.into();
    },
    <location:@L> "{" <e:OneOrMore<MatchMappingEntry>> ","? "}" <end_location:@R> => {
        let (keys, patterns) = e
            .into_iter()
            .unzip();
        return ast::PatternMatchMapping {
            keys,
            patterns,
            rest: None,
            range: (location..end_location).into()
        }.into();
    },
    <location:@L> "{" "**" <rest:Identifier> ","? "}" <end_location:@R> => {
        return ast::PatternMatchMapping {
            keys: vec![],
            patterns: vec![],
            rest: Some(rest),
            range: (location..end_location).into()
        }.into();
    },
    <location:@L> "{" <e:OneOrMore<MatchMappingEntry>> ","  "**" <rest:Identifier> ","? "}" <end_location:@R> => {
        let (keys, patterns) = e
            .into_iter()
            .unzip();
        return ast::PatternMatchMapping {
            keys,
            patterns,
            rest: Some(rest),
            range: (location..end_location).into()
        }.into();
    },
}

MatchKeywordEntry: (ast::Identifier, ast::Pattern) = {
    <k:Identifier> "=" <v:Pattern> => (k, v),
};

ClassPattern: ast::Pattern = {
    <location:@L> <e:MatchName> "(" <patterns: OneOrMore<Pattern>> "," <kwds:OneOrMore<MatchKeywordEntry>> ","? ")" <end_location:@R> => {
        let (kwd_attrs, kwd_patterns) = kwds
            .into_iter()
            .unzip();
        ast::PatternMatchClass {
            cls: Box::new(e),
            patterns,
            kwd_attrs,
            kwd_patterns,
            range: (location..end_location).into()
        }.into()
    },
    <location:@L> <e:MatchName> "(" <patterns: OneOrMore<Pattern>> ","? ")" <end_location:@R> => {
        ast::PatternMatchClass {
            cls: Box::new(e),
            patterns,
            kwd_attrs: vec![],
            kwd_patterns: vec![],
            range: (location..end_location).into()
        }.into()
    },
    <location:@L> <e:MatchName> "(" <kwds:OneOrMore<MatchKeywordEntry>> ","? ")" <end_location:@R> => {
         let (kwd_attrs, kwd_patterns) = kwds
            .into_iter()
            .unzip();
        ast::PatternMatchClass {
            cls: Box::new(e),
            patterns: vec![],
            kwd_attrs,
            kwd_patterns,
            range: (location..end_location).into()
        }.into()
    },
    <location:@L> <e:MatchName> "(" ")" <end_location:@R> => {
        ast::PatternMatchClass {
            cls: Box::new(e),
            patterns: vec![],
            kwd_attrs: vec![],
            kwd_patterns: vec![],
            range: (location..end_location).into()
        }.into()
    },
    <location:@L> <e:MatchNameOrAttr> "(" <patterns: OneOrMore<Pattern>> "," <kwds:OneOrMore<MatchKeywordEntry>> ","? ")" <end_location:@R> => {
        let (kwd_attrs, kwd_patterns) = kwds
            .into_iter()
            .unzip();
        ast::PatternMatchClass {
            cls: Box::new(e),
            patterns,
            kwd_attrs,
            kwd_patterns,
            range: (location..end_location).into()
        }.into()
    },
    <location:@L> <e:MatchNameOrAttr> "(" <patterns: OneOrMore<Pattern>> ","? ")" <end_location:@R> => {
        ast::PatternMatchClass {
            cls: Box::new(e),
            patterns,
            kwd_attrs: vec![],
            kwd_patterns: vec![],
            range: (location..end_location).into()
        }.into()
    },
    <location:@L> <e:MatchNameOrAttr> "(" <kwds:OneOrMore<MatchKeywordEntry>> ","? ")" <end_location:@R> => {
         let (kwd_attrs, kwd_patterns) = kwds
            .into_iter()
            .unzip();
        ast::PatternMatchClass {
            cls: Box::new(e),
            patterns: vec![],
            kwd_attrs,
            kwd_patterns,
            range: (location..end_location).into()
        }.into()
    },
    <location:@L> <e:MatchNameOrAttr> "(" ")" <end_location:@R> => {
        ast::PatternMatchClass {
            cls: Box::new(e),
            patterns: vec![],
            kwd_attrs: vec![],
            kwd_patterns: vec![],
            range: (location..end_location).into()
        }.into()
    },
}

IfStatement: ast::Stmt = {
    <location:@L> "if" <test:NamedExpressionTest> ":" <body:Suite> <s2:(<@L> "elif" <NamedExpressionTest> ":" <Suite>)*> <s3:("else" ":" <Suite>)?> => {
        // Determine last else:
        let mut last = s3.unwrap_or_default();
        let end_location = last
            .last()
            .or_else(|| s2.last().and_then(|last| last.2.last()))
            .or_else(|| body.last())
            .unwrap()
            .end();
        // handle elif:
        for i in s2.into_iter().rev() {
            let x = ast::Stmt::If(
                ast::StmtIf { test: Box::new(i.1), body: i.2, orelse: last, range: (i.0..end_location).into() }
            );
            last = vec![x];
        }

        ast::Stmt::If(
            ast::StmtIf { test: Box::new(test), body, orelse: last, range: (location..end_location).into() }
        )
    },
};

WhileStatement: ast::Stmt = {
    <location:@L> "while" <test:NamedExpressionTest> ":" <body:Suite> <s2:("else" ":" <Suite>)?> => {
        let orelse = s2.unwrap_or_default();
        let end_location = orelse
            .last()
            .or_else(|| body.last())
            .unwrap()
            .end();
        ast::Stmt::While(
            ast::StmtWhile {
                test: Box::new(test),
                body,
                orelse,
                range: (location..end_location).into()
            },
        )
    },
};

ForStatement: ast::Stmt = {
    <location:@L> <is_async:"async"?> "for" <target:ExpressionList> "in" <iter:TestList> ":" <body:Suite> <orelse:("else" ":" <Suite>)?> => {
        let orelse = orelse.unwrap_or_default();
        let end_location = orelse
            .last()
            .or_else(|| body.last())
            .unwrap()
            .end();
        let target = Box::new(set_context(target, ast::ExprContext::Store));
        let iter = Box::new(iter);
        let type_comment = None;
        if is_async.is_some() {
            ast::Stmt::AsyncFor(ast::StmtAsyncFor { target, iter, body, orelse, type_comment, range: (location..end_location).into() })
        } else {
            ast::Stmt::For(ast::StmtFor { target, iter, body, orelse, type_comment, range: (location..end_location).into() })
        }
    },
};

TryStatement: ast::Stmt = {
    <location:@L> "try" ":" <body:Suite> <handlers:ExceptClause+> <orelse:("else" ":" <Suite>)?> <finalbody:("finally" ":" <Suite>)?> <end_location:@R> => {
        let orelse = orelse.unwrap_or_default();
        let finalbody = finalbody.unwrap_or_default();
        let end_location = finalbody
            .last()
            .map(|last| last.end())
            .or_else(|| orelse.last().map(|last| last.end()))
            .or_else(|| handlers.last().map(|last| last.end()))
            .unwrap();
        ast::Stmt::Try(
            ast::StmtTry {
                body,
                handlers,
                orelse,
                finalbody,
                range: (location..end_location).into()
            },
        )
    },
    <location:@L> "try" ":" <body:Suite> <handlers:ExceptStarClause+> <orelse:("else" ":" <Suite>)?> <finalbody:("finally" ":" <Suite>)?> <end_location:@R> => {
        let orelse = orelse.unwrap_or_default();
        let finalbody = finalbody.unwrap_or_default();
        let end_location = finalbody
            .last()
            .or_else(|| orelse.last())
            .map(|last| last.end())
            .or_else(|| handlers.last().map(|last| last.end()))
            .unwrap();
        ast::Stmt::TryStar(
            ast::StmtTryStar {
                body,
                handlers,
                orelse,
                finalbody,
                range: (location..end_location).into()
            },
        )
    },
    <location:@L> "try" ":" <body:Suite> <finalbody:("finally" ":" <Suite>)> => {
        let handlers = vec![];
        let orelse = vec![];
        let end_location = finalbody.last().unwrap().end();
        ast::Stmt::Try(
            ast::StmtTry {
                body,
                handlers,
                orelse,
                finalbody,
                range: (location..end_location).into()
            },
        )
    },
};

ExceptStarClause: ast::ExceptHandler = {
    <location:@L> "except" "*" <typ:Test<"all">> ":" <body:Suite> => {
        let end_location = body.last().unwrap().end();
        ast::ExceptHandler::ExceptHandler(
            ast::ExceptHandlerExceptHandler {
                type_: Some(Box::new(typ)),
                name: None,
                body,
                range: (location..end_location).into()
            },
        )
    },
    <location:@L> "except" "*" <x:(<Test<"all">> "as" <Identifier>)> ":" <body:Suite> => {
        let end_location = body.last().unwrap().end();
        ast::ExceptHandler::ExceptHandler(
            ast::ExceptHandlerExceptHandler {
                type_: Some(Box::new(x.0)),
                name: Some(x.1),
                body,
                range: (location..end_location).into()
            },
        )
    },
};


ExceptClause: ast::ExceptHandler = {
    <location:@L> "except" <typ:Test<"all">?> ":" <body:Suite> => {
        let end_location = body.last().unwrap().end();
        ast::ExceptHandler::ExceptHandler(
            ast::ExceptHandlerExceptHandler {
                type_: typ.map(Box::new),
                name: None,
                body,
                range: (location..end_location).into()
            },
        )
    },
    <location:@L> "except" <x:(<Test<"all">> "as" <Identifier>)> ":" <body:Suite> => {
        let end_location = body.last().unwrap().end();
        ast::ExceptHandler::ExceptHandler(
            ast::ExceptHandlerExceptHandler {
                type_: Some(Box::new(x.0)),
                name: Some(x.1),
                body,
                range: (location..end_location).into()
            },
        )
    },
};

WithStatement: ast::Stmt = {
    <location:@L> <is_async:"async"?> "with" <items:WithItems> ":" <body:Suite> => {
        let end_location = body.last().unwrap().end();
        let type_comment = None;
        if is_async.is_some() {
            ast::StmtAsyncWith { items, body, type_comment, range: (location..end_location).into() }.into()
        } else {
            ast::StmtWith { items, body, type_comment, range: (location..end_location).into() }.into()
        }
    },
};

WithItems: Vec<ast::WithItem> = {
    "(" <WithItemsNoAs> ","? ")",
    "(" <left:(<WithItemsNoAs> ",")?> <mid:WithItem<"as">> <right:("," <WithItem<"all">>)*> ","? ")" => {
        left.into_iter().flatten().chain([mid]).chain(right).collect()
    },
    <WithItem<"no-withitems">> => vec![<>],
    <item:WithItem<"all">> <items:("," <WithItem<"all">>)+> => {
        [item].into_iter().chain(items).collect()
    }
};

#[inline]
WithItemsNoAs: Vec<ast::WithItem> = {
    <location:@L> <all:OneOrMore<Test<"all">>> <end_location:@R> => {
        all.into_iter().map(|context_expr| ast::WithItem { context_expr, optional_vars: None, range: optional_range(location, end_location) }).collect()
    },
}

WithItem<Goal>: ast::WithItem = {
    <location:@L> <context_expr: Test<Goal>> <end_location:@R> if Goal != "as" => ast::WithItem { context_expr, optional_vars: None, range: optional_range(location, end_location) },
    <location:@L> <context_expr:Test<"all">> "as" <vars:Expression<"all">> <end_location:@R> => {
        let optional_vars = Some(Box::new(set_context(vars, ast::ExprContext::Store)));
        ast::WithItem { context_expr, optional_vars, range: optional_range(location, end_location) }
    },
};

FuncDef: ast::Stmt = {
<<<<<<< HEAD
    <location:@L> <decorator_list:Decorator*> <is_async:"async"?> "def" <name:Identifier> <args:Parameters> <r:("->" <Test<"all">>)?> ":" <body:Suite> => {
=======
    <decorator_list:Decorator*> <location:@L> <is_async:"async"?> "def" <name:Identifier> <type_params:TypeParamList?> <args:Parameters> <r:("->" <Test<"all">>)?> ":" <body:Suite> => {
>>>>>>> 704eb401
        let args = Box::new(args);
        let returns = r.map(|x| Box::new(x));
        let end_location = body.last().unwrap().end();
        let type_comment = None;
        if is_async.is_some() {
            ast::StmtAsyncFunctionDef { name, args, body, decorator_list, returns, type_comment, type_params: type_params.unwrap_or_default(), range: (location..end_location).into() }.into()
        } else {
            ast::StmtFunctionDef { name, args, body, decorator_list, returns, type_comment, type_params: type_params.unwrap_or_default(), range: (location..end_location).into() }.into()
        }
    },
};

TypeAliasName: ast::Expr = {
    <location:@L> <name:Identifier> <end_location:@R> => ast::Expr::Name(
        ast::ExprName { id: name, ctx: ast::ExprContext::Load, range: (location..end_location).into() },
    ),
}

TypeAliasStatement: ast::Stmt = {
    <location:@L> "type" <name:TypeAliasName> <type_params:TypeParamList?> "=" <value:Test<"all">> <end_location:@R> => {
        ast::Stmt::TypeAlias(
            ast::StmtTypeAlias {
                name: Box::new(name),
                value: Box::new(value),
                type_params: type_params.unwrap_or_default(),
                range: (location..end_location).into()
            },
        )
    },
};

Parameters: ast::Arguments = {
    <location:@L> "(" <a: (ParameterList<TypedParameter, StarTypedParameter, DoubleStarTypedParameter>)?> ")" <end_location:@R> =>? {
        a.as_ref().map(validate_arguments).transpose()?;
        let args = a
            .unwrap_or_else(|| ast::Arguments::empty(optional_range(location, end_location)));

        Ok(args)
    }
};

// Note that this is a macro which is used once for function defs, and
// once for lambda defs.
ParameterList<ArgType, StarArgType, DoubleStarArgType>: ast::Arguments = {
    <location:@L> <param1:ParameterDefs<ArgType>> <args2:("," <ParameterListStarArgs<ArgType, StarArgType, DoubleStarArgType>>)?> ","? <end_location:@R> =>? {
        validate_pos_params(&param1)?;
        let (posonlyargs, args) = param1;

        // Now gather rest of parameters:
        let (vararg, kwonlyargs, kwarg) = args2.unwrap_or((None, vec![], None));

        Ok(ast::Arguments {
            posonlyargs,
            args,
            kwonlyargs,
            vararg,
            kwarg,
            range: optional_range(location, end_location)
        })
    },
    <location:@L> <param1:ParameterDefs<ArgType>> <kw:("," <KwargParameter<DoubleStarArgType>>)> ","? <end_location:@R> =>? {
        validate_pos_params(&param1)?;
        let (posonlyargs, args) = param1;

        // Now gather rest of parameters:
        let vararg = None;
        let kwonlyargs = vec![];
        let kwarg = kw;

        Ok(ast::Arguments {
            posonlyargs,
            args,
            kwonlyargs,
            vararg,
            kwarg,
            range: optional_range(location, end_location)
        })
    },
    <location:@L> <params:ParameterListStarArgs<ArgType, StarArgType, DoubleStarArgType>> ","? <end_location:@R> => {
        let (vararg, kwonlyargs, kwarg) = params;
        ast::Arguments {
            posonlyargs: vec![],
            args: vec![],
            kwonlyargs,
            vararg,
            kwarg,
            range: optional_range(location, end_location)
        }
    },
    <location:@L> <kwarg:KwargParameter<DoubleStarArgType>> ","? <end_location:@R> => {
        ast::Arguments {
            posonlyargs: vec![],
            args: vec![],
            kwonlyargs: vec![],
            vararg: None,
            kwarg,
            range: optional_range(location, end_location)
        }
    },
};

// Use inline here to make sure the "," is not creating an ambiguity.
#[inline]
ParameterDefs<ArgType>: (Vec<ast::ArgWithDefault>, Vec<ast::ArgWithDefault>) = {
    <args:OneOrMore<ParameterDef<ArgType>>> => {
        (vec![], args)
    },
    <posonlyargs:OneOrMore<ParameterDef<ArgType>>> "," "/" <args:("," <ParameterDef<ArgType>>)*>  => {
        (posonlyargs, args)
    },
};

ParameterDef<ArgType>: ast::ArgWithDefault = {
    <i:ArgType> => i,
    <mut i:ArgType> "=" <e:Test<"all">> => {
        i.default = Some(Box::new(e));
        i
    },
};

UntypedParameter: ast::ArgWithDefault = {
    <location:@L> <arg:Identifier> <end_location:@R> => {
        let def = ast::Arg { arg, annotation: None, type_comment: None, range: (location..end_location).into() };
        ast::ArgWithDefault { def, default: None, range: optional_range(location, end_location) }
    },
};
StarUntypedParameter: ast::Arg = {
    <location:@L> <arg:Identifier> <end_location:@R> => ast::Arg { arg, annotation: None, type_comment: None, range: (location..end_location).into() },
};

TypedParameter: ast::ArgWithDefault = {
    <location:@L> <arg:Identifier> <a:(":" <Test<"all">>)?> <end_location:@R> => {
        let annotation = a.map(Box::new);
        let def = ast::Arg { arg, annotation, type_comment: None, range: (location..end_location).into() };
        ast::ArgWithDefault { def, default: None, range: optional_range(location, end_location) }
    },
};

StarTypedParameter: ast::Arg = {
    <location:@L> <arg:Identifier> <a:(":" <TestOrStarExpr>)?> <end_location:@R> => {
        let annotation = a.map(Box::new);
        ast::Arg { arg, annotation, type_comment: None, range: (location..end_location).into() }
    },
};

DoubleStarTypedParameter: ast::Arg = {
    <location:@L> <arg:Identifier> <a:(":" <Test<"all">>)?> <end_location:@R> => {
        let annotation = a.map(Box::new);
        ast::Arg { arg, annotation, type_comment: None, range: (location..end_location).into() }
    },
};

// Use inline here to make sure the "," is not creating an ambiguity.
// TODO: figure out another grammar that makes this inline no longer required.
#[inline]
ParameterListStarArgs<ArgType, StarArgType, DoubleStarArgType>: (Option<Box<ast::Arg>>, Vec<ast::ArgWithDefault>, Option<Box<ast::Arg>>) = {
    <location:@L> "*" <va:StarArgType?> <kwonlyargs:("," <ParameterDef<ArgType>>)*> <kwarg:("," <KwargParameter<DoubleStarArgType>>)?> =>? {
        if va.is_none() && kwonlyargs.is_empty() && kwarg.is_none() {
            Err(LexicalError {
                error: LexicalErrorType::OtherError("named arguments must follow bare *".to_string()),
                location,
            })?
        }

        let kwarg = kwarg.flatten();
        let va = va.map(Box::new);

        Ok((va, kwonlyargs, kwarg))
    }
};

KwargParameter<ArgType>: Option<Box<ast::Arg>> = {
    "**" <kwarg:ArgType?> => {
        kwarg.map(Box::new)
    }
};

ClassDef: ast::Stmt = {
<<<<<<< HEAD
    <location:@L> <decorator_list:Decorator*> "class" <name:Identifier> <a:("(" ArgumentList ")")?> ":" <body:Suite> => {
=======
    <decorator_list:Decorator*> <location:@L> "class" <name:Identifier> <type_params:TypeParamList?> <a:("(" ArgumentList ")")?> ":" <body:Suite> => {
>>>>>>> 704eb401
        let (bases, keywords) = match a {
            Some((_, arg, _)) => (arg.args, arg.keywords),
            None => (vec![], vec![]),
        };
        let end_location = body.last().unwrap().end();
        ast::Stmt::ClassDef(
            ast::StmtClassDef {
                name,
                bases,
                keywords,
                body,
                decorator_list,
                type_params: type_params.unwrap_or_default(),
                range: (location..end_location).into()
            },
        )
    },
};


TypeParamList: Vec<ast::TypeParam> = {
    <location:@L> "[" <vars:OneOrMore<TypeParam>> ","? "]" <end_location:@R> => {
        vars
    }
};

TypeParam: ast::TypeParam = {
    <location:@L> <name:Identifier> <bound:(":" <Test<"all">>)?> <end_location:@R>  => {
        ast::TypeParam::TypeVar(
            ast::TypeParamTypeVar { name, bound: bound.map(Box::new), range: (location..end_location).into() }
        )
    },
    <location:@L> "*" <name:Identifier> <end_location:@R>  => {
        ast::TypeParam::TypeVarTuple(
            ast::TypeParamTypeVarTuple { name, range: (location..end_location).into() }
        )
    },
    <location:@L> "**" <name:Identifier> <end_location:@R>  => {
        ast::TypeParam::ParamSpec(
            ast::TypeParamParamSpec { name, range: (location..end_location).into() }
        )
    }
};

// Decorators:
Decorator: ast::Expr = {
    <location:@L> "@" <p:NamedExpressionTest> "\n" => {
        p
    },
};

YieldExpr: ast::Expr = {
    <location:@L> "yield" <value:TestList?> <end_location:@R> => ast::Expr::Yield(
        ast::ExprYield { value: value.map(Box::new), range: (location..end_location).into() }
    ),
    <location:@L> "yield" "from" <e:Test<"all">> <end_location:@R> => ast::Expr::YieldFrom(
        ast::ExprYieldFrom { value: Box::new(e), range: (location..end_location).into() }
    ),
};

Test<Goal>: ast::Expr = {
    <location:@L> <body:OrTest<"all">> "if" <test:OrTest<"all">> "else" <orelse:Test<"all">> <end_location:@R> => ast::Expr::IfExp(
        ast::ExprIfExp {
            test: Box::new(test),
            body: Box::new(body),
            orelse: Box::new(orelse),
            range: (location..end_location).into()
        }
    ),
    OrTest<Goal>,
    LambdaDef,
};

NamedExpressionTest: ast::Expr = {
    NamedExpression,
    Test<"all">,
}

NamedExpression: ast::Expr = {
    <location:@L> <id:Identifier> <end_location:@R> ":=" <value:Test<"all">> => {
        ast::Expr::NamedExpr(
            ast::ExprNamedExpr {
                target: Box::new(ast::Expr::Name(
                    ast::ExprName { id, ctx: ast::ExprContext::Store, range: (location..end_location).into() },
                )),
                range: (location..value.end()).into(),
                value: Box::new(value),
            }
        )
    },
};

LambdaDef: ast::Expr = {
    <location:@L> "lambda" <p:ParameterList<UntypedParameter, StarUntypedParameter, StarUntypedParameter>?> ":" <body:Test<"all">> <end_location:@R> =>? {
        p.as_ref().map(validate_arguments).transpose()?;
        let p = p
            .unwrap_or_else(|| ast::Arguments::empty(optional_range(location, end_location)));

        Ok(ast::Expr::Lambda(
            ast::ExprLambda {
                args: Box::new(p),
                body: Box::new(body),
                range: (location..end_location).into()
            }
        ))
    }
}

OrTest<Goal>: ast::Expr = {
    <location:@L> <mut values:(<AndTest<"all">> "or")+> <last: AndTest<"all">> <end_location:@R> => {
        values.push(last);
        ast::Expr::BoolOp(
            ast::ExprBoolOp { op: ast::BoolOp::Or, values, range: (location..end_location).into() }
        )
    },
    AndTest<Goal>,
};

AndTest<Goal>: ast::Expr = {
    <location:@L> <mut values:(<NotTest<"all">> "and")+> <last:NotTest<"all">> <end_location:@R> => {
        values.push(last);
        ast::Expr::BoolOp(
            ast::ExprBoolOp { op: ast::BoolOp::And, values, range: (location..end_location).into() }
        )
    },
    NotTest<Goal>,
};

NotTest<Goal>: ast::Expr = {
    <location:@L> "not" <e:NotTest<"all">> <end_location:@R> => ast::Expr::UnaryOp(
        ast::ExprUnaryOp { operand: Box::new(e), op: ast::UnaryOp::Not, range: (location..end_location).into() }
    ),
    Comparison<Goal>,
};

Comparison<Goal>: ast::Expr = {
    <location:@L> <left:Expression<"all">> <comparisons:(CompOp Expression<"all">)+> <end_location:@R> => {
        let (ops, comparators) = comparisons.into_iter().unzip();
        ast::Expr::Compare(
            ast::ExprCompare { left: Box::new(left), ops, comparators, range: (location..end_location).into() }
        )
    },
    Expression<Goal>,
};

CompOp: ast::CmpOp = {
    "==" => ast::CmpOp::Eq,
    "!=" => ast::CmpOp::NotEq,
    "<" => ast::CmpOp::Lt,
    "<=" => ast::CmpOp::LtE,
    ">" => ast::CmpOp::Gt,
    ">=" => ast::CmpOp::GtE,
    "in" => ast::CmpOp::In,
    "not" "in" => ast::CmpOp::NotIn,
    "is" => ast::CmpOp::Is,
    "is" "not" => ast::CmpOp::IsNot,
};

Expression<Goal>: ast::Expr = {
    <location:@L> <e1:Expression<"all">> "|" <e2:XorExpression<"all">> <end_location:@R> => ast::Expr::BinOp(
        ast::ExprBinOp { left: Box::new(e1), op: ast::Operator::BitOr, right: Box::new(e2), range: (location..end_location).into() }
    ),
    XorExpression<Goal>,
};

XorExpression<Goal>: ast::Expr = {
    <location:@L> <e1:XorExpression<"all">> "^" <e2:AndExpression<"all">> <end_location:@R> => ast::Expr::BinOp(
        ast::ExprBinOp { left: Box::new(e1), op: ast::Operator::BitXor, right: Box::new(e2), range: (location..end_location).into() }
    ),
    AndExpression<Goal>,
};

AndExpression<Goal>: ast::Expr = {
    <location:@L> <e1:AndExpression<"all">> "&" <e2:ShiftExpression<"all">> <end_location:@R> => ast::Expr::BinOp(
        ast::ExprBinOp { left: Box::new(e1), op: ast::Operator::BitAnd, right: Box::new(e2), range: (location..end_location).into() }
    ),
    ShiftExpression<Goal>,
};

ShiftExpression<Goal>: ast::Expr = {
    <location:@L> <e1:ShiftExpression<"all">> <op:ShiftOp> <e2:ArithmeticExpression<"all">> <end_location:@R> => ast::Expr::BinOp(
        ast::ExprBinOp { left: Box::new(e1), op, right: Box::new(e2), range: (location..end_location).into() }
    ),
    ArithmeticExpression<Goal>,
};

ShiftOp: ast::Operator = {
    "<<" => ast::Operator::LShift,
    ">>" => ast::Operator::RShift,
};

ArithmeticExpression<Goal>: ast::Expr = {
    <location:@L> <a:ArithmeticExpression<"all">> <op:AddOp> <b:Term<"all">> <end_location:@R> => ast::Expr::BinOp(
        ast::ExprBinOp { left: Box::new(a), op, right: Box::new(b), range: (location..end_location).into() }
    ),
    Term<Goal>,
};

AddOp: ast::Operator = {
    "+" => ast::Operator::Add,
    "-" => ast::Operator::Sub,
};

Term<Goal>: ast::Expr = {
    <location:@L> <a:Term<"all">> <op:MulOp> <b:Factor<"all">> <end_location:@R> => ast::Expr::BinOp(
        ast::ExprBinOp { left: Box::new(a), op, right: Box::new(b), range: (location..end_location).into() }
    ),
    Factor<Goal>,
};

MulOp: ast::Operator = {
    "*" => ast::Operator::Mult,
    "/" => ast::Operator::Div,
    "//" => ast::Operator::FloorDiv,
    "%" => ast::Operator::Mod,
    "@" => ast::Operator::MatMult,
};

Factor<Goal>: ast::Expr = {
    <location:@L> <op:UnaryOp> <e:Factor<"all">> <end_location:@R>  => ast::Expr::UnaryOp(
        ast::ExprUnaryOp { operand: Box::new(e), op, range: (location..end_location).into() }
    ),
    Power<Goal>,
};

UnaryOp: ast::UnaryOp = {
    "+" => ast::UnaryOp::UAdd,
    "-" => ast::UnaryOp::USub,
    "~" => ast::UnaryOp::Invert,
};

Power<Goal>: ast::Expr = {
    <location:@L> <e:AtomExpr<"all">> "**" <b:Factor<"all">> <end_location:@R> => ast::Expr::BinOp(
        ast::ExprBinOp { left: Box::new(e), op: ast::Operator::Pow, right: Box::new(b), range: (location..end_location).into() }
    ),
    AtomExpr<Goal>,
};

AtomExpr<Goal>: ast::Expr = {
    <location:@L> "await" <atom:AtomExpr2<"all">> <end_location:@R> => {
        ast::Expr::Await(
            ast::ExprAwait { value: Box::new(atom), range: (location..end_location).into() }
        )
    },
    AtomExpr2<Goal>,
}

AtomExpr2<Goal>: ast::Expr = {
    Atom<Goal>,
    <location:@L> <f:AtomExpr2<"all">> "(" <a:ArgumentList> ")" <end_location:@R> => {
        ast::Expr::Call(
            ast::ExprCall { func: Box::new(f), args: a.args, keywords: a.keywords, range: (location..end_location).into() }
        )
    },
    <location:@L> <e:AtomExpr2<"all">> "[" <s:SubscriptList> "]" <end_location:@R> => ast::Expr::Subscript(
        ast::ExprSubscript { value: Box::new(e), slice: Box::new(s), ctx: ast::ExprContext::Load, range: (location..end_location).into() }
    ),
    <location:@L> <e:AtomExpr2<"all">> "." <attr:Identifier> <end_location:@R> => ast::Expr::Attribute(
        ast::ExprAttribute { value: Box::new(e), attr, ctx: ast::ExprContext::Load, range: (location..end_location).into() }
    ),
};

SubscriptList: ast::Expr = {
    <location:@L> <s1:Subscript> <end_location:@R> => {
        s1
    },
    <location:@L> <s1:Subscript> "," <end_location:@R> => {
        ast::Expr::Tuple(
            ast::ExprTuple { elts: vec![s1], ctx: ast::ExprContext::Load, range: (location..end_location).into() },
        )
    },
    <location:@L> <elts:TwoOrMore<Subscript, ",">> ","? <end_location:@R> => {
        ast::Expr::Tuple(
            ast::ExprTuple { elts, ctx: ast::ExprContext::Load, range: (location..end_location).into() },
        )
    }
};

Subscript: ast::Expr = {
    TestOrStarNamedExpr,
    <location:@L> <e1:Test<"all">?> ":" <e2:Test<"all">?> <e3:SliceOp?> <end_location:@R> => {
        let lower = e1.map(Box::new);
        let upper = e2.map(Box::new);
        let step = e3.flatten().map(Box::new);
        ast::Expr::Slice(
            ast::ExprSlice { lower, upper, step, range: (location..end_location).into() }
        )
    }
};

SliceOp: Option<ast::Expr> = {
    <location:@L> ":" <e:Test<"all">?> => e,
}

Atom<Goal>: ast::Expr = {
    <location:@L> <s:(@L string @R)+> =>? Ok(parse_strings(s)?),
    <location:@L> <value:Constant> <end_location:@R> => ast::Expr::Constant(
        ast::ExprConstant { value, kind: None, range: (location..end_location).into() }
    ),
    <location:@L> <name:Identifier> <end_location:@R> => ast::Expr::Name(
        ast::ExprName { id: name, ctx: ast::ExprContext::Load, range: (location..end_location).into() }
    ),
    <location:@L> "[" <e:ListLiteralValues?> "]"<end_location:@R>  => {
        let elts = e.unwrap_or_default();
        ast::Expr::List(
            ast::ExprList { elts, ctx: ast::ExprContext::Load, range: (location..end_location).into() }
        )
    },
    <location:@L> "[" <elt:TestOrStarNamedExpr> <generators:CompFor> "]" <end_location:@R> => {
        ast::Expr::ListComp(
            ast::ExprListComp { elt: Box::new(elt), generators, range: (location..end_location).into() }
        )
    },
    <location:@L> "(" <elts:OneOrMore<Test<"all">>> <trailing_comma:","?> ")" <end_location:@R> if Goal != "no-withitems" => {
        if elts.len() == 1 && trailing_comma.is_none() {
            elts.into_iter().next().unwrap()
        } else {
            ast::Expr::Tuple(
                ast::ExprTuple { elts, ctx: ast::ExprContext::Load, range: (location..end_location).into() }
            )
        }
    },
    <location:@L> "(" <left:(<OneOrMore<Test<"all">>> ",")?> <mid:NamedOrStarExpr> <right:("," <TestOrStarNamedExpr>)*> <trailing_comma:","?> ")" <end_location:@R> =>? {
        if left.is_none() && right.is_empty() && trailing_comma.is_none() {
            if mid.is_starred_expr() {
                Err(LexicalError{
                    error: LexicalErrorType::OtherError("cannot use starred expression here".to_string()),
                    location: mid.start(),
                })?
            }
            Ok(mid)
        } else {
            let elts = left.into_iter().flatten().chain([mid]).chain(right).collect();
            Ok(ast::Expr::Tuple(
                ast::ExprTuple { elts, ctx: ast::ExprContext::Load, range: (location..end_location).into() },
            ))
        }
    },
    <location:@L> "(" ")" <end_location:@R> => ast::Expr::Tuple(
        ast::ExprTuple { elts: Vec::new(), ctx: ast::ExprContext::Load, range: (location..end_location).into() }
    ),
    "(" <e:YieldExpr> ")" => e,
    <location:@L> "(" <elt:NamedExpressionTest> <generators:CompFor> ")" <end_location:@R> => {
        ast::Expr::GeneratorExp(
            ast::ExprGeneratorExp { elt: Box::new(elt), generators, range: (location..end_location).into() }
        )
    },
    "(" <location:@L> "**" <e:Expression<"all">> ")" <end_location:@R> =>? {
        Err(LexicalError{
            error : LexicalErrorType::OtherError("cannot use double starred expression here".to_string()),
            location,
        }.into())
    },
    <location:@L> "{" <e:DictLiteralValues?> "}" <end_location:@R> => {
        let (keys, values) = e
            .unwrap_or_default()
            .into_iter()
            .map(|(k, v)| (k.map(|x| *x), v))
            .unzip();
        ast::Expr::Dict(
            ast::ExprDict { keys, values, range: (location..end_location).into() }
        )
    },
    <location:@L> "{" <e1:DictEntry> <generators:CompFor> "}" <end_location:@R> => {
        ast::Expr::DictComp(
            ast::ExprDictComp {
                key: Box::new(e1.0),
                value: Box::new(e1.1),
                generators,
                range: (location..end_location).into()
            }
        )
    },
    <location:@L> "{" <elts:SetLiteralValues> "}" <end_location:@R> => ast::Expr::Set(
        ast::ExprSet { elts, range: (location..end_location).into() }
    ),
    <location:@L> "{" <elt:NamedExpressionTest> <generators:CompFor> "}" <end_location:@R> => {
        ast::Expr::SetComp(
            ast::ExprSetComp { elt: Box::new(elt), generators, range: (location..end_location).into() }
        )
    },
    <location:@L> "True" <end_location:@R> => ast::Expr::Constant(ast::ExprConstant { value: true.into(), kind: None, range: (location..end_location).into() }),
    <location:@L> "False" <end_location:@R> => ast::Expr::Constant(ast::ExprConstant { value: false.into(), kind: None, range: (location..end_location).into() }),
    <location:@L> "None" <end_location:@R> => ast::Expr::Constant(ast::ExprConstant { value: ast::Constant::None, kind: None, range: (location..end_location).into() }),
    <location:@L> "..." <end_location:@R> => ast::Expr::Constant(ast::ExprConstant { value: ast::Constant::Ellipsis, kind: None, range: (location..end_location).into() }),
};

ListLiteralValues: Vec<ast::Expr> = {
    <e:OneOrMore<TestOrStarNamedExpr>> ","? => e,
};

DictLiteralValues: Vec<(Option<Box<ast::Expr>>, ast::Expr)> = {
    <elements:OneOrMore<DictElement>> ","? => elements,
};

DictEntry: (ast::Expr, ast::Expr) = {
    <e1: Test<"all">> ":" <e2: Test<"all">> => (e1, e2),
};

DictElement: (Option<Box<ast::Expr>>, ast::Expr) = {
    <e:DictEntry> => (Some(Box::new(e.0)), e.1),
    "**" <e:Expression<"all">> => (None, e),
};

SetLiteralValues: Vec<ast::Expr> = {
    <e1:OneOrMore<TestOrStarNamedExpr>> ","? => e1
};

ExpressionOrStarExpression = {
    Expression<"all">,
    StarExpr
};

ExpressionList: ast::Expr = {
    GenericList<ExpressionOrStarExpression>
};

ExpressionList2: Vec<ast::Expr> = {
    <elements:OneOrMore<ExpressionOrStarExpression>> ","? => elements,
};

// A test list is one of:
// - a list of expressions
// - a single expression
// - a single expression followed by a trailing comma
#[inline]
TestList: ast::Expr = {
    GenericList<TestOrStarExpr>
};

GenericList<Element>: ast::Expr = {
    <location:@L> <elts:OneOrMore<Element>> <trailing_comma:","?> <end_location:@R> => {
        if elts.len() == 1 && trailing_comma.is_none() {
            elts.into_iter().next().unwrap()
        } else {
            ast::Expr::Tuple(
                ast::ExprTuple { elts, ctx: ast::ExprContext::Load, range: (location..end_location).into() }
            )
        }
    }
}

// Test
StarExpr: ast::Expr = {
    <location:@L> "*" <e:Expression<"all">> <end_location:@R> => ast::Expr::Starred(
        ast::ExprStarred { value: Box::new(e), ctx: ast::ExprContext::Load, range: (location..end_location).into() },
    )
};

// Comprehensions:
CompFor: Vec<ast::Comprehension> = <c:SingleForComprehension+> => c;

SingleForComprehension: ast::Comprehension = {
    <location:@L> <is_async:"async"?> "for" <target:ExpressionList> "in" <iter:OrTest<"all">> <ifs:ComprehensionIf*> <end_location:@R> => {
        let is_async = is_async.is_some();
        ast::Comprehension {
            target: set_context(target, ast::ExprContext::Store),
            iter,
            ifs,
            is_async,
            range: optional_range(location, end_location)
        }
    }
};

ExpressionNoCond: ast::Expr = OrTest<"all">;
ComprehensionIf: ast::Expr = "if" <c:ExpressionNoCond> => c;

ArgumentList: ArgumentList = {
    <e: Comma<FunctionArgument>> =>? {
        let arg_list = parse_args(e)?;
        Ok(arg_list)
    }
};

FunctionArgument: (Option<(TextSize, TextSize, Option<ast::Identifier>)>, ast::Expr) = {
    <location:@L> <e:NamedExpressionTest> <c:CompFor?> <end_location:@R> => {
        let expr = match c {
            Some(c) => ast::Expr::GeneratorExp(
                ast::ExprGeneratorExp {
                    elt: Box::new(e),
                    generators: c,
                    range: (location..end_location).into()
                }
            ),
            None => e,
        };
        (None, expr)
    },
    <location:@L> <i:Identifier> "=" <e:Test<"all">> <end_location:@R> => (Some((location, end_location, Some(i))), e),
    <location:@L> "*" <e:Test<"all">> <end_location:@R> => {
        let expr = ast::Expr::Starred(
            ast::ExprStarred { value: Box::new(e), ctx: ast::ExprContext::Load, range: (location..end_location).into() },
        );
        (None, expr)
    },
    <location:@L> "**" <e:Test<"all">> <end_location:@R> => (Some((location, end_location, None)), e),
};

/// Comma separated sequence that allows an optional trailing comma.
#[inline]
Comma<T>: Vec<T> = {
    <mut v:(<T> ",")*> <last:T?> => {
        if let Some(element) = last {
            v.push(element);
        }
        v
    }
};

/// One ore more items that are separated by a comma.
OneOrMore<T>: Vec<T> = {
    <e:T> => vec![e],
    <mut v: OneOrMore<T>> "," <e:T> => {
        v.push(e);
        v
    }
};

/// Two or more items that are separted by `Sep`
TwoOrMore<T, Sep>: Vec<T> = {
    <e1:T> Sep <e2:T> => vec![e1, e2],
    <mut v: TwoOrMore<T, Sep>> Sep <e:T> => {
        v.push(e);
        v
    }
};

Constant: ast::Constant = {
    <value:int> => ast::Constant::Int(value),
    <value:float> => ast::Constant::Float(value),
    <s:complex> => ast::Constant::Complex { real: s.0, imag: s.1 },
};

Identifier: ast::Identifier = {
    <s:name> => ast::Identifier::new(s)
};

// Hook external lexer:
extern {
    type Location = TextSize;
    type Error = LexicalError;

    enum token::Tok {
        Indent => token::Tok::Indent,
        Dedent => token::Tok::Dedent,
        StartModule => token::Tok::StartModule,
        StartInteractive => token::Tok::StartInteractive,
        StartExpression => token::Tok::StartExpression,
        "+" => token::Tok::Plus,
        "-" => token::Tok::Minus,
        "~" => token::Tok::Tilde,
        ":" => token::Tok::Colon,
        "." => token::Tok::Dot,
        "..." => token::Tok::Ellipsis,
        "," => token::Tok::Comma,
        "*" => token::Tok::Star,
        "**" => token::Tok::DoubleStar,
        "&" => token::Tok::Amper,
        "@" => token::Tok::At,
        "%" => token::Tok::Percent,
        "//" => token::Tok::DoubleSlash,
        "^" => token::Tok::CircumFlex,
        "|" => token::Tok::Vbar,
        "<<" => token::Tok::LeftShift,
        ">>" => token::Tok::RightShift,
        "/" => token::Tok::Slash,
        "(" => token::Tok::Lpar,
        ")" => token::Tok::Rpar,
        "[" => token::Tok::Lsqb,
        "]" => token::Tok::Rsqb,
        "{" => token::Tok::Lbrace,
        "}" => token::Tok::Rbrace,
        "=" => token::Tok::Equal,
        "+=" => token::Tok::PlusEqual,
        "-=" => token::Tok::MinusEqual,
        "*=" => token::Tok::StarEqual,
        "@=" => token::Tok::AtEqual,
        "/=" => token::Tok::SlashEqual,
        "%=" => token::Tok::PercentEqual,
        "&=" => token::Tok::AmperEqual,
        "|=" => token::Tok::VbarEqual,
        "^=" => token::Tok::CircumflexEqual,
        "<<=" => token::Tok::LeftShiftEqual,
        ">>=" => token::Tok::RightShiftEqual,
        "**=" => token::Tok::DoubleStarEqual,
        "//=" => token::Tok::DoubleSlashEqual,
        ":=" => token::Tok::ColonEqual,
        "==" => token::Tok::EqEqual,
        "!=" => token::Tok::NotEqual,
        "<" => token::Tok::Less,
        "<=" => token::Tok::LessEqual,
        ">" => token::Tok::Greater,
        ">=" => token::Tok::GreaterEqual,
        "->" => token::Tok::Rarrow,
        "and" => token::Tok::And,
        "as" => token::Tok::As,
        "assert" => token::Tok::Assert,
        "async" => token::Tok::Async,
        "await" => token::Tok::Await,
        "break" => token::Tok::Break,
        "class" => token::Tok::Class,
        "continue" => token::Tok::Continue,
        "def" => token::Tok::Def,
        "del" => token::Tok::Del,
        "elif" => token::Tok::Elif,
        "else" => token::Tok::Else,
        "except" => token::Tok::Except,
        "finally" => token::Tok::Finally,
        "for" => token::Tok::For,
        "from" => token::Tok::From,
        "global" => token::Tok::Global,
        "if" => token::Tok::If,
        "import" => token::Tok::Import,
        "in" => token::Tok::In,
        "is" => token::Tok::Is,
        "lambda" => token::Tok::Lambda,
        "nonlocal" => token::Tok::Nonlocal,
        "not" => token::Tok::Not,
        "or" => token::Tok::Or,
        "pass" => token::Tok::Pass,
        "raise" => token::Tok::Raise,
        "return" => token::Tok::Return,
        "try" => token::Tok::Try,
        "type" => token::Tok::Type,
        "while" => token::Tok::While,
        "match" => token::Tok::Match,
        "case" => token::Tok::Case,
        "with" => token::Tok::With,
        "yield" => token::Tok::Yield,
        "True" => token::Tok::True,
        "False" => token::Tok::False,
        "None" => token::Tok::None,
        int => token::Tok::Int { value: <BigInt> },
        float => token::Tok::Float { value: <f64> },
        complex => token::Tok::Complex { real: <f64>, imag: <f64> },
        string => token::Tok::String {
            value: <String>,
            kind: <StringKind>,
            triple_quoted: <bool>
        },
        name => token::Tok::Name { name: <String> },
        "\n" => token::Tok::Newline,
        ";" => token::Tok::Semi,
        // "#" => token::Tok::Comment(_),
    }
}<|MERGE_RESOLUTION|>--- conflicted
+++ resolved
@@ -966,11 +966,7 @@
 };
 
 FuncDef: ast::Stmt = {
-<<<<<<< HEAD
-    <location:@L> <decorator_list:Decorator*> <is_async:"async"?> "def" <name:Identifier> <args:Parameters> <r:("->" <Test<"all">>)?> ":" <body:Suite> => {
-=======
-    <decorator_list:Decorator*> <location:@L> <is_async:"async"?> "def" <name:Identifier> <type_params:TypeParamList?> <args:Parameters> <r:("->" <Test<"all">>)?> ":" <body:Suite> => {
->>>>>>> 704eb401
+    <location:@L> <decorator_list:Decorator*> <is_async:"async"?> "def" <name:Identifier> <type_params:TypeParamList?> <args:Parameters> <r:("->" <Test<"all">>)?> ":" <body:Suite> => {
         let args = Box::new(args);
         let returns = r.map(|x| Box::new(x));
         let end_location = body.last().unwrap().end();
@@ -1149,11 +1145,7 @@
 };
 
 ClassDef: ast::Stmt = {
-<<<<<<< HEAD
-    <location:@L> <decorator_list:Decorator*> "class" <name:Identifier> <a:("(" ArgumentList ")")?> ":" <body:Suite> => {
-=======
-    <decorator_list:Decorator*> <location:@L> "class" <name:Identifier> <type_params:TypeParamList?> <a:("(" ArgumentList ")")?> ":" <body:Suite> => {
->>>>>>> 704eb401
+    <location:@L> <decorator_list:Decorator*> "class" <name:Identifier> <type_params:TypeParamList?> <a:("(" ArgumentList ")")?> ":" <body:Suite> => {
         let (bases, keywords) = match a {
             Some((_, arg, _)) => (arg.args, arg.keywords),
             None => (vec![], vec![]),
